--- conflicted
+++ resolved
@@ -1,10 +1,6 @@
 # Ansible Module
 
-<<<<<<< HEAD
-Version: **profitbricks-module-ansible v2.0.6**
-=======
 Version: **profitbricks-module-ansible v2.1.0**
->>>>>>> 5564cdb6
 
 API Version: **ProfitBricks Cloud API v5**
 
@@ -33,19 +29,12 @@
   - [profitbricks_user](#profitbricks_user)
   - [profitbricks_group](#profitbricks_group)
   - [profitbricks_share](#profitbricks_share)
-<<<<<<< HEAD
-  - [profitbricks_pcc](#profitbricks_pcc)
-=======
->>>>>>> 5564cdb6
   - [profitbricks_s3key](#profitbricks_s3key)
   - [profitbricks_k8s_cluster](#profitbricks_k8s_cluster)
   - [profitbricks_k8s_nodepool](#profitbricks_k8s_nodepool)
   - [profitbricks_k8s_config](#profitbricks_k8s_config)
   - [profitbricks_backupunit](#profibricks_backupunit)
-<<<<<<< HEAD
-=======
   - [profitbricks_pcc](#profitbricks_pcc)
->>>>>>> 5564cdb6
 - [Examples](#examples)
 - [Support](#support)
 - [Testing](#testing)
@@ -841,11 +830,7 @@
 | cluster_name       | **yes**/no | string  |         | The name of the cluster. Required only for state = 'present'                                                           |
 | k8s_cluster_id     | **yes**    | string  |         | The ID of the cluster. Required only for state = 'update' or state = 'absent'               |
 | k8s_version        |    no      | string  |         | The kubernetes version in which the cluster is running.                                                  |
-<<<<<<< HEAD
-| maintenance_window |    no      |  dict   |         | The day and time for the maintenance. Contains 'dayOfTheWeek' and 'time'.                                                          |
-=======
 | maintenance_window |    no      |  dict   |         | The day and time for the maintenance. Contains 'dayOfTheWeek' (e.g: "Monday", "Tuesday", "Wednesday" etc.) and 'time' (Accepted formats are: HH:mm:ss; HH:mm:ss"Z"; HH:mm:ssZ). The time may vary by 15 minutes.                                                          |
->>>>>>> 5564cdb6
 
 
 
@@ -894,11 +879,7 @@
 
 | Name               | Required   | Type    | Default | Description                                                                                                                                          |
 | ------------------ | :--------: | ------- | ------- | ---------------------------------------------------------------------------------------------------------------------------------------------------- |
-<<<<<<< HEAD
-| nodepool_name      | **yes**    | string  |         | The name of the nodepool. Required only for state = 'present'                                                                                        |
-=======
 | name      | **yes**    | string  |         | The name of the nodepool. Required only for state = 'present'                                                                                        |
->>>>>>> 5564cdb6
 | k8s_cluster_id     | **yes**    | string  |         | The ID of the cluster.                                                                                                                               |
 | nodepool_id        | **yes**/no | string  |         | The ID of the nodepool. Required for state = 'update' or state = 'absent'                                                                            |
 | datacenter_id      | **yes**/no | string  |         | The ID of the datacenter. Required only for state = 'present'                                                                                        |
@@ -909,16 +890,11 @@
 | availability_zone  | **yes**/no | string  |         | The availability zone in which the server should exist. Required only for state = 'present'                                                          |
 | storage_type       | **yes**/no | string  |         | Hardware type of the volume. Required only for state = 'present'                                                                                     |
 | storage_size       | **yes**/no | string  |         | The size of the volume in GB. The size should be greater than 10GB. Required only for state = 'present'                                              |
-<<<<<<< HEAD
-| maintenance_window |    no      |  dict   |         | The day and time for the maintenance. Contains 'dayOfTheWeek' and 'time'.                                                                            |
-| auto_scaling       |    no      |  dict   |         | The minimum and maximum number of worker nodes that the managed node group can scale in. Contains 'min_node_count' and 'max_node_count'.             |
-=======
 | maintenance_window |    no      |  dict   |         | The day and time for the maintenance. Contains 'dayOfTheWeek' (e.g: "Monday", "Tuesday", "Wednesday" etc.) and 'time' (Accepted formats are: HH:mm:ss; HH:mm:ss"Z"; HH:mm:ssZ). The time may vary by 15 minutes.                                                          |
 | auto_scaling       |    no      |  dict   |         | The minimum and maximum number of worker nodes that the managed node group can scale in. Contains 'min_node_count' and 'max_node_count'.             |
 | lan_ids            |    no      |  list   |         | Array of additional LANs attached to worker nodes             |
 | labels             |    no      |  dict   |         | Map of labels attached to node pool             |
 | annotations        |    no      |  dict   |         | Map of annotations attached to node pool             |
->>>>>>> 5564cdb6
 
 
 
